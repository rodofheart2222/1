--- conflicted
+++ resolved
@@ -147,10 +147,9 @@
         """Test database connection"""
         try:
             with self.get_session() as session:
-<<<<<<< HEAD
+
                 from sqlalchemy import text
-=======
->>>>>>> 26d538a9
+
                 session.execute(text("SELECT 1"))
             logger.info("Database connection test successful")
             return True
